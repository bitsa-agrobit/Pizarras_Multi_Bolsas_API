--- conflicted
+++ resolved
@@ -78,11 +78,7 @@
           set -euxo pipefail
           source .venv/bin/activate
           python - <<'PY'
-<<<<<<< HEAD
-          import os, sys, json, time, random
-=======
           import os, sys, json, time
->>>>>>> 31ee3614
           from pathlib import Path
           os.environ["SCRAPER_DRIVER"] = "playwright"
           sys.path.insert(0, "app")
@@ -90,12 +86,7 @@
 
           outdir = Path("public"); outdir.mkdir(exist_ok=True)
 
-<<<<<<< HEAD
-          def dump(plaza, only_base, tries=10):
-              """Reintenta con backoff exponencial suave y jitter."""
-=======
           def dump(plaza, only_base, tries=3):
->>>>>>> 31ee3614
               last = None
               suf = "_base" if int(only_base)==1 else ""
               fn = outdir / f"cotizaciones_{plaza}{suf}.json"
@@ -104,19 +95,6 @@
                   last = d
                   if d.get("items"):
                       fn.write_text(json.dumps(d, ensure_ascii=False), encoding="utf-8")
-<<<<<<< HEAD
-                      print(f"OK {fn} items={len(d['items'])} (try {i+1}/{tries})")
-                      return
-                  delay = min(2 + int(1.5**i), 20) + random.random()
-                  print(f"EMPTY {plaza} base={only_base} (try {i+1}/{tries}) sleep {delay:.1f}s")
-                  time.sleep(delay)
-              fn.write_text(json.dumps(last or {}, ensure_ascii=False), encoding="utf-8")
-              print(f"WARN vacío {fn} tras {tries} intentos")
-
-          for p in ["rosario","bahia","cordoba","quequen","darsena","locales"]:
-              dump(p,1); time.sleep(1.0)
-              dump(p,0); time.sleep(1.0)
-=======
                       print(f"OK {fn} items={len(d['items'])}")
                       return
                   time.sleep(2)
@@ -127,7 +105,6 @@
           for p in ["rosario","bahia","cordoba","quequen","darsena","locales"]:
               dump(p,1); time.sleep(1)
               dump(p,0); time.sleep(1)
->>>>>>> 31ee3614
           PY
 
       - name: Build all.json (consolidate)
@@ -229,16 +206,6 @@
           </ul>
           "@ | Set-Content -Encoding UTF8 public/index.html
 
-<<<<<<< HEAD
-      - name: Random jitter
-        shell: pwsh
-        run: |
-          $rnd = Get-Random -Minimum 60 -Maximum 180
-          Write-Host "Sleeping $rnd s…"
-          Start-Sleep -Seconds $rnd
-
-=======
->>>>>>> 31ee3614
       - name: Run scraper (Playwright)
         shell: pwsh
         env:
@@ -246,44 +213,23 @@
         run: |
           ./venv/Scripts/Activate.ps1
           @"
-<<<<<<< HEAD
-          import os, sys, json, time, random
-=======
           import os, sys, json, time
->>>>>>> 31ee3614
           from pathlib import Path
           os.environ["SCRAPER_DRIVER"] = "playwright"
           sys.path.insert(0, "app")
           from main import cotizaciones
           outdir=Path("public"); outdir.mkdir(exist_ok=True)
-<<<<<<< HEAD
-
-          def dump(plaza, only_base, tries=10):
-=======
           def dump(plaza, only_base, tries=3):
->>>>>>> 31ee3614
               last=None
               suf="_base" if int(only_base)==1 else ""
               fn=outdir/f"cotizaciones_{plaza}{suf}.json"
               for i in range(tries):
                   d=cotizaciones(plaza,only_base); last=d
                   if d.get("items"):
-<<<<<<< HEAD
-                      fn.write_text(json.dumps(d,ensure_ascii=False),encoding="utf-8")
-                      print(f"OK {fn} items="+str(len(d['items']))+f" (try {i+1}/{tries})")
-                      return
-                  delay=min(2+int(1.5**i),20)+random.random()
-                  print(f"EMPTY {plaza} base={only_base} (try {i+1}/{tries}) sleep {delay:.1f}s")
-                  time.sleep(delay)
-              fn.write_text(json.dumps(last or {},ensure_ascii=False),encoding="utf-8")
-              print(f"WARN vacío {fn} tras {tries} intentos")
-
-=======
                       fn.write_text(json.dumps(d,ensure_ascii=False),encoding="utf-8"); break
                   time.sleep(2)
               else:
                   fn.write_text(json.dumps(last or {},ensure_ascii=False),encoding="utf-8")
->>>>>>> 31ee3614
           for p in ["rosario","bahia","cordoba","quequen","darsena","locales"]:
               dump(p,1); time.sleep(1)
               dump(p,0); time.sleep(1)
